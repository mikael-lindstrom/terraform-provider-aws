--- conflicted
+++ resolved
@@ -1677,7 +1677,23 @@
 	return
 }
 
-<<<<<<< HEAD
+func validateDxConnectionBandWidth(v interface{}, k string) (ws []string, errors []error) {
+	val, ok := v.(string)
+	if !ok {
+		errors = append(errors, fmt.Errorf("expected type of %s to be string", k))
+		return
+	}
+
+	validBandWidth := []string{"1Gbps", "10Gbps"}
+	for _, str := range validBandWidth {
+		if val == str {
+			return
+		}
+	}
+
+	errors = append(errors, fmt.Errorf("expected %s to be one of %v, got %s", k, validBandWidth, val))
+}
+
 func validateKmsKey(v interface{}, k string) (ws []string, errors []error) {
 	value := v.(string)
 	arnPrefixPattern := `arn:[\w-]+:([a-zA-Z0-9\-])+:([a-z]{2}-(gov-)?[a-z]+-\d{1})?:(\d{12})?:`
@@ -1691,22 +1707,6 @@
 		!regexp.MustCompile(fmt.Sprintf("^%s$", aliasArnPattern)).MatchString(value) {
 		errors = append(errors, fmt.Errorf("%q must be one of the following patterns: %s, %s, %s or %s", k, keyIdPattern, keyArnPattern, aliasNamePattern, aliasArnPattern))
 	}
-=======
-func validateDxConnectionBandWidth(v interface{}, k string) (ws []string, errors []error) {
-	val, ok := v.(string)
-	if !ok {
-		errors = append(errors, fmt.Errorf("expected type of %s to be string", k))
-		return
-	}
-
-	validBandWidth := []string{"1Gbps", "10Gbps"}
-	for _, str := range validBandWidth {
-		if val == str {
-			return
-		}
-	}
-
-	errors = append(errors, fmt.Errorf("expected %s to be one of %v, got %s", k, validBandWidth, val))
->>>>>>> 8a6cb04a
+
 	return
 }